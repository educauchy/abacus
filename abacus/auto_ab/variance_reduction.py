--- conflicted
+++ resolved
@@ -57,13 +57,6 @@
         Returns:
             pandas.Series: Pandas Series with predicted values
         """
-<<<<<<< HEAD
-        y = x[target_prev]
-        x_train = x[factors_prev]
-
-        model = sm.OLS(y, x_train).fit()
-        x_pred = x[factors_now]
-=======
         y = x[target_prev_col]
         x_train = x[factors_prev_cols]
         model = sm.OLS(y, x_train)
@@ -71,16 +64,10 @@
 
         print(results.summary())
         x_predict = x[factors_now_cols]
->>>>>>> 304c099a
 
-        return model.predict(x_pred)
+        return model.predict(x_predict)
 
     @classmethod
-<<<<<<< HEAD
-    def cupac(cls, x: pd.DataFrame, target_prev: str, target_now: str,
-              factors_prev: List[str], factors_now: List[str], groups: str) -> pd.DataFrame:
-        """Perform **CUPAC (Control Using Predictions As Convariate)** — CUPED on target variable with covariate calculated
-=======
     def cupac(cls,
               x: pd.DataFrame,
               target_prev_col: str,
@@ -90,7 +77,6 @@
               groups_col: str
               ) -> pd.DataFrame:
         """ Perform CUPED on target variable with covariate calculated
->>>>>>> 304c099a
         as a prediction from a linear regression model.
 
         Original paper: https://doordash.engineering/2020/06/08/improving-experimental-power-through-control-using-predictions-as-covariate-cupac/.
@@ -106,17 +92,6 @@
         Returns:
             pandas.DataFrame: Pandas DataFrame with additional columns: target_pred and target_now_cuped
         """
-<<<<<<< HEAD
-        x = cls._target_encoding(x, list(set(factors_prev + factors_now)), target_prev)
-        x.loc[:, 'covariate'] = cls._predict_target(x, target_prev, factors_prev, factors_now)
-        x_new = cls.cuped(x, target_now, groups, 'covariate')
-        return x_new
-
-    @classmethod
-    def cuped(cls, df: pd.DataFrame, target: str, groups: str,
-              covariate: str) -> pd.DataFrame:
-        """Perform **CUPED (Controlled experiment Using Pre-Experiment Data)** on target variable with predefined covariate.
-=======
         x = cls._target_encoding(x, list(set(factors_prev_cols + factors_now_cols)), target_prev_col)
         x.loc[:, 'target_pred'] = cls._predict_target(x, target_prev_col, factors_prev_cols, factors_now_cols)
         x_new = cls.cuped(x, target_now_col, groups_col, 'target_pred')
@@ -130,7 +105,6 @@
               covariate_col: str
               ) -> pd.DataFrame:
         """ Perform CUPED on target variable with predefined covariate.
->>>>>>> 304c099a
 
         Covariate has to be chosen with regard to the following restrictions:
 
