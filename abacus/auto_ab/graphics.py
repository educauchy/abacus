--- conflicted
+++ resolved
@@ -31,11 +31,7 @@
 
     @classmethod
     def plot_continuous_experiment(cls, params: ABTestParams) -> None:
-<<<<<<< HEAD
         """Plot distributions of continuous metric and actual experiment metric.
-=======
-        """Plot distributions of means in experiment groups.
->>>>>>> 304c099a
 
         Args:
             params (ABTestParams): Parameters of the experiment.
