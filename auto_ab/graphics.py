import sys
import numpy as np
import yaml
import pandas as pd
import matplotlib.pyplot as plt
import seaborn as sns
from typing import Union, Dict, List, Optional
from scipy.stats import norm, mode

sys.path.append('..')
from analysis.ab_params import *


class Graphics:
    def __init__(self) -> None:
        pass

    @staticmethod
    def plot_simulation_matrix(log_path: str):
        df = pd.read_csv(log_path)
        df_pivot = df.pivot(index='split_rate', columns='increment', values='pval_sign_share')
        plt.figure(figsize=(15, 8))
        plt.title('Simulation log')
        sns.heatmap(df_pivot, cmap='Greens', annot=True)
        plt.show()
        plt.close()

    @staticmethod
<<<<<<< HEAD
    def plot_distributions(X: pd.DataFrame, target: str, groups: str, bins: int = 30) -> None:
        """Plot distributions and save plot on given path."""
        a = X.loc[X[groups] == 'A', target]
        b = X.loc[X[groups] == 'B', target]
        a_mean = a.mean()
        b_mean = b.mean()
        plt.hist(a, bins, alpha=0.5, label='control')
        plt.hist(b, bins, alpha=0.5, label='treatment')
        plt.vlines([a_mean, b_mean], ymin=0, ymax=1000, linestyle='--')
        plt.legend(loc='upper right')
        plt.show()
        plt.close()

    def plot_distribution(self, X: Optional[np.array], ci: np.array = None, bins: int = 30) -> None:
        """Generate distributions and save plot on given path."""
        plt.hist(X, bins, alpha=0.9, label='Custom metric distribution')
        if ci is not None:
            plt.vlines(ci, ymin=0, ymax=20, linestyle='--')
        plt.legend(loc='upper right')
=======
    def plot_median_experiment(params: ABTestParams = ABTestParams()) -> None:
        """Plot distributions of medians"""
        bins = 100
        a_median = np.mean(params.data_params.control)
        b_median = np.mean(params.data_params.treatment)
        threshold = np.quantile(params.data_params.control, 0.975)
        fig, ax = plt.subplots(figsize=(20, 12))
        ax.hist(params.data_params.control, bins, alpha=0.5, label='Control', color='Red')
        ax.hist(params.data_params.treatment, bins, alpha=0.5, label='Treatment', color='Green')
        ax.axvline(x=a_median, color='Red')
        ax.axvline(x=b_median, color='Green')
        ax.axvline(x=threshold, color='Blue', label='Critical value')
        ax.legend(loc='upper right')
>>>>>>> 3f3a9db4
        plt.show()
        plt.close()

    @staticmethod
    def plot_mean_experiment(params: ABTestParams = ABTestParams()) -> None:
        """Plot distributions of means"""
        bins = 100
        a_mean = np.mean(params.data_params.control)
        b_mean = np.mean(params.data_params.treatment)
        threshold = np.quantile(params.data_params.control, 0.975)
        fig, ax = plt.subplots(figsize=(20, 12))
        ax.text(a_mean, 100, 'H0', fontsize='xx-large')
        ax.text(b_mean, 100, 'H1', fontsize='xx-large')
        ax.hist(params.data_params.control, bins, alpha=0.5, label='Control', color='Red')
        ax.hist(params.data_params.treatment, bins, alpha=0.5, label='Treatment', color='Green')
        ax.axvline(x=a_mean, color='Red')
        ax.axvline(x=b_mean, color='Green')
        ax.axvline(x=threshold, color='Blue', label='Critical value')
        ax.legend()
        plt.show()
        plt.close()

    @staticmethod
    def plot_bootstrap_confint(X: Union[np.array, List[Union[int, float]]] = None,
                               params: ABTestParams = ABTestParams()) -> None:
        bins = 100
        ci_left, ci_right = np.quantile(X, params.hypothesis_params.alpha / 2), \
                            np.quantile(X, 1 - params.hypothesis_params.alpha / 2)
        fig, ax = plt.subplots(figsize=(20, 12))
        ax.hist(X, bins, alpha=0.5, label='Differences in metric', color='Red')
        ax.axvline(x=0, color='Red', label='No difference')
        ax.vlines([ci_left, ci_right], ymin=0, ymax=100, linestyle='--', label='Confidence interval')
        ax.legend()
        plt.show()

if __name__ == '__main__':
    with open("../analysis/configs/auto_ab.config.yaml", "r") as stream:
        try:
            ab_config = yaml.safe_load(stream)
        except yaml.YAMLError as exc:
            print(exc)

    metric_params = MetricParams(**ab_config['metric_params'])
    data_params = DataParams(**ab_config['data_params'])
    simulation_params = SimulationParams(**ab_config['simulation_params'])
    hypothesis_params = HypothesisParams(**ab_config['hypothesis_params'])
    result_params = ResultParams(**ab_config['result_params'])
    splitter_params = SplitterParams(**ab_config['splitter_params'])
    # bootstrap_params = BootstrapParams(**ab_config['bootstrap_params'])

    ab_params = ABTestParams(metric_params,
                             data_params,
                             simulation_params,
                             hypothesis_params,
                             result_params,
                             splitter_params)

    dots = 10_000
    boot_samples = 5000
    a = np.random.normal(0, 4, dots)
    b = np.random.normal(1, 6, dots)
    gr = Graphics()

    metric_diffs: List[float] = []
    for _ in range(boot_samples):
        x_boot = np.random.choice(a, size=a.shape[0], replace=True)
        y_boot = np.random.choice(b, size=b.shape[0], replace=True)
        metric_diffs.append(np.mean(y_boot) - np.mean(x_boot))
    gr.plot_bootstrap_confint(metric_diffs, ab_params)<|MERGE_RESOLUTION|>--- conflicted
+++ resolved
@@ -26,27 +26,6 @@
         plt.close()
 
     @staticmethod
-<<<<<<< HEAD
-    def plot_distributions(X: pd.DataFrame, target: str, groups: str, bins: int = 30) -> None:
-        """Plot distributions and save plot on given path."""
-        a = X.loc[X[groups] == 'A', target]
-        b = X.loc[X[groups] == 'B', target]
-        a_mean = a.mean()
-        b_mean = b.mean()
-        plt.hist(a, bins, alpha=0.5, label='control')
-        plt.hist(b, bins, alpha=0.5, label='treatment')
-        plt.vlines([a_mean, b_mean], ymin=0, ymax=1000, linestyle='--')
-        plt.legend(loc='upper right')
-        plt.show()
-        plt.close()
-
-    def plot_distribution(self, X: Optional[np.array], ci: np.array = None, bins: int = 30) -> None:
-        """Generate distributions and save plot on given path."""
-        plt.hist(X, bins, alpha=0.9, label='Custom metric distribution')
-        if ci is not None:
-            plt.vlines(ci, ymin=0, ymax=20, linestyle='--')
-        plt.legend(loc='upper right')
-=======
     def plot_median_experiment(params: ABTestParams = ABTestParams()) -> None:
         """Plot distributions of medians"""
         bins = 100
@@ -60,7 +39,6 @@
         ax.axvline(x=b_median, color='Green')
         ax.axvline(x=threshold, color='Blue', label='Critical value')
         ax.legend(loc='upper right')
->>>>>>> 3f3a9db4
         plt.show()
         plt.close()
 
